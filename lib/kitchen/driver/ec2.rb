--- conflicted
+++ resolved
@@ -623,58 +623,18 @@
       end
 
       def default_windows_user_data
-        custom_admin_script = Kitchen::Util.outdent!(<<-EOH)
-        $logfile=C:\\kitchen-ec2.log
-        # Allow script execution
-        Set-ExecutionPolicy -ExecutionPolicy RemoteSigned -Force
-        #PS Remoting and & winrm.cmd basic config
-        $enableArgs=@{Force=$true}
-        $command=Get-Command Enable-PSRemoting
-        if($command.Parameters.Keys -contains "skipnetworkprofilecheck"){
-            $enableArgs.skipnetworkprofilecheck=$true
-        }
-        Enable-PSRemoting @enableArgs
-        & winrm.cmd set winrm/config '@{MaxTimeoutms="1800000"}' >> $logfile
-        & winrm.cmd set winrm/config/winrs '@{MaxMemoryPerShellMB="1024"}' >> $logfile
-        & winrm.cmd set winrm/config/winrs '@{MaxShellsPerUser="50"}' >> $logfile
-        & winrm.cmd set winrm/config/winrs '@{MaxMemoryPerShellMB="1024"}' >> $logfile
-        #Firewall Config
-        & netsh advfirewall firewall set rule name="Windows Remote Management (HTTP-In)" profile=public protocol=tcp localport=5985 remoteip=localsubnet new remoteip=any  >> $logfile
-        EOH
-
-        # Preparing custom static admin user if we defined something other than Administrator
-        if !(instance.transport[:username] =~ /administrator/i) && instance.transport[:password]
-          custom_admin_script << Kitchen::Util.outdent!(<<-EOH)
-          "Disabling Complex Passwords" >> $logfile
-          $seccfg = [IO.Path]::GetTempFileName()
-          & secedit.exe /export /cfg $seccfg >> $logfile
-          (Get-Content $seccfg) | Foreach-Object {$_ -replace "PasswordComplexity\\s*=\\s*1", "PasswordComplexity = 0"} | Set-Content $seccfg
-          & secedit.exe /configure /db $env:windir\\security\\new.sdb /cfg $seccfg /areas SECURITYPOLICY >> $logfile
-          & cp $seccfg "c:\\"
-          & del $seccfg
-          $username="#{instance.transport[:username]}"
-          $password="#{instance.transport[:password]}"
-          "Creating static user: $username" >> $logfile
-          & net.exe user /y /add $username $password >> $logfile
-          "Adding $username to Administrators" >> $logfile
-          & net.exe localgroup Administrators /add $username >> $logfile
-          EOH
-        end
-
-<<<<<<< HEAD
-        if actual_platform.version =~ /2016/
-          logfile_name = 'C:\\ProgramData\\Amazon\\EC2-Windows\\Launch\\Log\\kitchen-ec2.log'
-          disk_init = 'C:\\ProgramData\\Amazon\\EC2-Windows\\Launch\\Scripts\\InitializeDisks.ps1'
-        else
-          logfile_name = 'C:\\Program Files\\Amazon\\Ec2ConfigService\\Logs\\kitchen-ec2.log'
-          disk_init = ""
-        end
-        # Returning the fully constructed PowerShell script to user_data
-        Kitchen::Util.outdent!(<<-EOH)
-        <powershell>
-        $logfile="#{logfile_name}"
-        # EC2Launch doesn't init extra disks by default
-        #{disk_init}
+        base_script = Kitchen::Util.outdent!(<<-EOH)
+	$OSVersion = (get-itemproperty -Path "HKLM:\SOFTWARE\Microsoft\Windows NT\CurrentVersion" -Name ProductName).ProductName
+	If($OSVersion.contains('2016'))
+	{
+      	$logfile='C:\\ProgramData\\Amazon\\EC2-Windows\\Launch\\Log\\kitchen-ec2.log'
+	# EC2Launch doesn't init extra disks by default
+	C:\\ProgramData\\Amazon\\EC2-Windows\\Launch\\Scripts\\InitializeDisks.ps1
+	}
+	Else
+	{
+	$logfile='C:\\Program Files\\Amazon\\Ec2ConfigService\\Logs\\kitchen-ec2.log'
+	}
         # Allow script execution
         Set-ExecutionPolicy -ExecutionPolicy RemoteSigned -Force
         #PS Remoting and & winrm.cmd basic config
@@ -691,12 +651,33 @@
         #Firewall Config
         & netsh advfirewall firewall set rule name="Windows Remote Management (HTTP-In)" profile=public protocol=tcp localport=5985 remoteip=localsubnet new remoteip=any  >> $logfile
         Set-ItemProperty -Name LocalAccountTokenFilterPolicy -Path HKLM:\\software\\Microsoft\\Windows\\CurrentVersion\\Policies\\system -Value 1
-=======
+	EOH
+
+        # Preparing custom static admin user if we defined something other than Administrator
+        custom_admin_script = ""
+        if !(instance.transport[:username] =~ /administrator/i) && instance.transport[:password]
+          custom_admin_script = Kitchen::Util.outdent!(<<-EOH)
+          "Disabling Complex Passwords" >> $logfile
+          $seccfg = [IO.Path]::GetTempFileName()
+          & secedit.exe /export /cfg $seccfg >> $logfile
+          (Get-Content $seccfg) | Foreach-Object {$_ -replace "PasswordComplexity\\s*=\\s*1", "PasswordComplexity = 0"} | Set-Content $seccfg
+          & secedit.exe /configure /db $env:windir\\security\\new.sdb /cfg $seccfg /areas SECURITYPOLICY >> $logfile
+          & cp $seccfg "c:\\"
+          & del $seccfg
+          $username="#{instance.transport[:username]}"
+          $password="#{instance.transport[:password]}"
+          "Creating static user: $username" >> $logfile
+          & net.exe user /y /add $username $password >> $logfile
+          "Adding $username to Administrators" >> $logfile
+          & net.exe localgroup Administrators /add $username >> $logfile
+          EOH
+        end
+
         # Returning the fully constructed PowerShell script to user_data
         Kitchen::Util.outdent!(<<-EOH)
         <powershell>
->>>>>>> 914018eb
-        #{custom_admin_script}
+        #{base_script}
+	#{custom_admin_script}
         </powershell>
         EOH
       end
